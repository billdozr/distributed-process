--- conflicted
+++ resolved
@@ -176,13 +176,8 @@
   , cpSend
   , cpExpect
   , cpNewChan
-<<<<<<< HEAD
-    -- * Template Haskell support for creating static values and closures 
-#ifdef TH
-=======
 #ifdef TemplateHaskellSupport 
     -- * Template Haskell support for creating static values and closures 
->>>>>>> c18c62f0
   , remotable
   , mkStatic
   , mkClosure
@@ -212,11 +207,7 @@
   , cpExpect
   , cpNewChan
   )
-<<<<<<< HEAD
-#ifdef TH
-=======
 #ifdef TemplateHaskellSupport 
->>>>>>> c18c62f0
 import Control.Distributed.Process.Internal.Closure.TH 
   ( remotable
   , mkStatic
